--- conflicted
+++ resolved
@@ -79,14 +79,9 @@
         left: 0;
         right: 0;
         bottom: 0;
-<<<<<<< HEAD
-        width: 100vw;
-        height: calc(var(--vh, 1vh) * 100);
-=======
         width: 100%;
         max-width: 100vw;
         height: 100vh;
->>>>>>> 9f8d455b
         z-index: 10000;
         background-color: #000000;
         overflow: hidden;
@@ -97,14 +92,9 @@
         display: flex;
         align-items: center;
         justify-content: center;
-<<<<<<< HEAD
-        min-height: calc(var(--vh, 1vh) * 100);
-        min-width: 100vw;
-=======
         min-height: 100vh;
         width: 100%;
         max-width: 100vw;
->>>>>>> 9f8d455b
 }
 
 /* Content container */
